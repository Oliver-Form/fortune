--- conflicted
+++ resolved
@@ -330,7 +330,6 @@
         let is_running = keyboard_input.pressed(KeyCode::ShiftLeft)
             || keyboard_input.pressed(KeyCode::ShiftRight);
 
-<<<<<<< HEAD
         // Get camera transform to calculate relative movement
         if let Ok(camera_transform) = camera_query.get_single() {
             // Calculate camera's forward and right vectors (projected onto XZ plane)
@@ -385,19 +384,6 @@
                 let target_rotation = Quat::from_rotation_y(target_angle_radians);
                 transform.rotation = transform.rotation.slerp(target_rotation, 10.0 * time.delta_seconds());
             }
-=======
-        if keyboard_input.pressed(KeyCode::KeyW) {
-            direction += Vec3::new(1.0, 0.0, -1.0); // Up-right in isometric view (rotated 90°)
-        }
-        if keyboard_input.pressed(KeyCode::KeyS) {
-            direction += Vec3::new(-1.0, 0.0, 1.0); // Down-left in isometric view (rotated 90°)
-        }
-        if keyboard_input.pressed(KeyCode::KeyA) {
-            direction += Vec3::new(-1.0, 0.0, -1.0); // Up-left in isometric view (rotated 90°)
-        }
-        if keyboard_input.pressed(KeyCode::KeyD) {
-            direction += Vec3::new(1.0, 0.0, 1.0); // Down-right in isometric view (rotated 90°)
->>>>>>> ab0aebe4
         }
 
         // Update movement state
@@ -407,23 +393,8 @@
         // Normalize direction and apply movement
         if direction.length() > 0.0 {
             direction = direction.normalize();
-<<<<<<< HEAD
             
             let speed = if is_running { base_speed * run_multiplier } else { base_speed };
-=======
-
-            // Rotate player to face movement direction
-            let target_rotation = Quat::from_rotation_y(direction.x.atan2(-direction.z));
-            transform.rotation = transform
-                .rotation
-                .slerp(target_rotation, 10.0 * time.delta_seconds());
-
-            let speed = if is_running {
-                base_speed * run_multiplier
-            } else {
-                base_speed
-            };
->>>>>>> ab0aebe4
             let new_pos = transform.translation + direction * speed * time.delta_seconds();
 
             // Keep player within world bounds
